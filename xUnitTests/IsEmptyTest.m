classdef IsEmptyTest < matlab.unittest.TestCase
    
    properties (TestParameter)
        PathEmpty = struct(...
            'PolygonPath', PolygonPath(), ...
<<<<<<< HEAD
            'SplinePath', SplinePath(), ...
            'DubinsPath', DubinsPath())
        
        objNonEmpty = struct(...
=======
            'SplinePath', SplinePath())
        
        PathNonEmpty = struct(...
>>>>>>> 954537b3
            'PolygonPath',PolygonPath(1, 2, 3, 4, 5), ...
            'SplinePath', SplinePath([0 1], zeros(2,1,2)), ...
            'DubinsPath', DubinsPath([0 0 0], 0, 1, 3))
    end
    
    
    methods (Test)
        
<<<<<<< HEAD
        function testIsEmptyTrue(testCase, objEmpty)
            testCase.verifyTrue(objEmpty.isempty())
        end%fcn
        
        function testIsEmptyFalse(testCase, objNonEmpty)
            testCase.verifyFalse(objNonEmpty.isempty())
=======
        function testIsEmptyTrue(testCase, PathEmpty)
            testCase.verifyTrue(PathEmpty.isempty())
        end%fcn
        
        function testIsEmptyFalse(testCase, PathNonEmpty)
            testCase.verifyFalse(PathNonEmpty.isempty())
>>>>>>> 954537b3
        end%fcn
        
    end
    
end%class<|MERGE_RESOLUTION|>--- conflicted
+++ resolved
@@ -3,16 +3,10 @@
     properties (TestParameter)
         PathEmpty = struct(...
             'PolygonPath', PolygonPath(), ...
-<<<<<<< HEAD
             'SplinePath', SplinePath(), ...
             'DubinsPath', DubinsPath())
         
-        objNonEmpty = struct(...
-=======
-            'SplinePath', SplinePath())
-        
         PathNonEmpty = struct(...
->>>>>>> 954537b3
             'PolygonPath',PolygonPath(1, 2, 3, 4, 5), ...
             'SplinePath', SplinePath([0 1], zeros(2,1,2)), ...
             'DubinsPath', DubinsPath([0 0 0], 0, 1, 3))
@@ -21,21 +15,12 @@
     
     methods (Test)
         
-<<<<<<< HEAD
-        function testIsEmptyTrue(testCase, objEmpty)
-            testCase.verifyTrue(objEmpty.isempty())
-        end%fcn
-        
-        function testIsEmptyFalse(testCase, objNonEmpty)
-            testCase.verifyFalse(objNonEmpty.isempty())
-=======
         function testIsEmptyTrue(testCase, PathEmpty)
             testCase.verifyTrue(PathEmpty.isempty())
         end%fcn
         
         function testIsEmptyFalse(testCase, PathNonEmpty)
             testCase.verifyFalse(PathNonEmpty.isempty())
->>>>>>> 954537b3
         end%fcn
         
     end
